--- conflicted
+++ resolved
@@ -22,19 +22,9 @@
 	// source random (for example, crypto/rand.Reader).
 	Generate(random io.Reader, bits int) (PrivateKey, error)
 
-<<<<<<< HEAD
-	// Generate generates an RSA keypair of the given bit size using the
-	// random source random (for example, crypto/rand.Reader).
-	Generate(rng io.Reader, bits int) (PrivateKey, error)
-
-	// GenerateDefault generates an RSA keypair of the library default bit
-	// size using the random source random (for example, crypto/rand.Reader).
-	GenerateDefault(rng io.Reader) (PrivateKey, error)
-=======
 	// GenerateDefault generates an RSA keypair of the library default bit size
 	// using the random source random (for example, crypto/rand.Reader).
 	GenerateDefault(random io.Reader) (PrivateKey, error)
->>>>>>> 46eeab27
 
 	// UnmarshalPrivateKeyPEM unmarshalls the private key from a PEM format. It
 	// will refuse to unmarshal a key smaller than 64 bits—this is not an
@@ -65,21 +55,12 @@
 	// Returns ErrTooShortToUnmarshal when the data is too short.
 	UnmarshalPublicKeyWire(b []byte) (PublicKey, error)
 
-<<<<<<< HEAD
-	// GetDefaultKeySize returns the deafult key size in bits the
-	// scheme will generate
-	GetDefaultKeySize() int
-
-	// GetSoftMinKeySize returns the minimum key size in bits the scheme will
-	// allow to be generated without printing an error to the log
-=======
 	// GetDefaultKeySize returns the default key size, in bits, that the scheme
 	// will generate.
 	GetDefaultKeySize() int
 
 	// GetSoftMinKeySize returns the minimum key size, in bits, that the scheme
 	// will allow to be generated without printing an error to the log.
->>>>>>> 46eeab27
 	GetSoftMinKeySize() int
 
 	// GetMarshalWireLength returns the length of a Marshal Wire for a given key
@@ -90,21 +71,6 @@
 	Convert(key *gorsa.PrivateKey) PrivateKey
 }
 
-<<<<<<< HEAD
-// PrivateKey is an interface for an RSA private key which implements the
-// standard operation available on go RSA by calling the go rsa code as well as
-// a custom multicast OEAP encryption
-type PrivateKey interface {
-
-	/* Operations */
-
-	// SignPSS calculates the signature of digest using PSS.
-	//
-	// digest must be the result of hashing the input message using the given hash
-	// function. The opts argument may be nil, in which case sensible defaults are
-	// used. If opts.Hash is set, it overrides hash.
-	SignPSS(rand io.Reader, hash crypto.Hash, hashed []byte,
-=======
 // PrivateKey is an interface for an RSA private key that implements the
 // standard operation available on Go's [crypto/rsa] by calling the Go RSA code
 // as well as a custom multicast OAEP encryption.
@@ -119,7 +85,6 @@
 	// hash function. The opts argument may be nil, in which case sensible
 	// defaults are used. If opts.Hash is set, it overrides hash.
 	SignPSS(random io.Reader, hash crypto.Hash, hashed []byte,
->>>>>>> 46eeab27
 		opts *PSSOptions) ([]byte, error)
 
 	// SignPKCS1v15 calculates the signature of hashed using
@@ -172,12 +137,8 @@
 	// be empty.
 	//
 	// The message must be no longer than the length of the public modulus minus
-<<<<<<< HEAD
-	// twice the hash length, minus a further 2.
-=======
 	// twice the hash length, minus a further 2 per the OAEP Spec. If it is
 	// longer, then the error ErrMessageTooLong is returned.
->>>>>>> 46eeab27
 	EncryptOAEPMulticast(hash hash.Hash, random io.Reader, msg []byte,
 		label []byte) ([]byte, error)
 
@@ -189,21 +150,6 @@
 	// information. If an attacker can cause this function to run repeatedly and
 	// learn whether each instance returned an error then they can decrypt and
 	// forge signatures as if they had the private key. See
-<<<<<<< HEAD
-	// DecryptPKCS1v15SessionKey for a way of solving this problem.
-	DecryptPKCS1v15(random io.Reader, ciphertext []byte) ([]byte, error)
-
-	// DecryptPKCS1v15SessionKey decrypts a session key using RSA and the padding scheme from PKCS #1 v1.5.
-	// If random != nil, it uses RSA blinding to avoid timing side-channel attacks.
-	// It returns an error if the ciphertext is the wrong length or if the
-	// ciphertext is greater than the public modulus. Otherwise, no error is
-	// returned. If the padding is valid, the resulting plaintext message is copied
-	// into key. Otherwise, key is unchanged. These alternatives occur in constant
-	// time. It is intended that the user of this function generate a random
-	// session key beforehand and continue the protocol with the resulting value.
-	// This will remove any possibility that an attacker can learn any information
-	// about the plaintext.
-=======
 	// PrivateKey.DecryptPKCS1v15SessionKey for a way of solving this problem.
 	DecryptPKCS1v15(random io.Reader, ciphertext []byte) ([]byte, error)
 
@@ -218,7 +164,6 @@
 	// continue the protocol with the resulting value. This will remove any
 	// possibility that an attacker can learn any information about the
 	// plaintext.
->>>>>>> 46eeab27
 	// See “Chosen Ciphertext Attacks Against Protocols Based on the RSA
 	// Encryption Standard PKCS #1”, Daniel Bleichenbacher, Advances in
 	// Cryptology (Crypto '98).
@@ -236,20 +181,6 @@
 	// Getters                                                                //
 	////////////////////////////////////////////////////////////////////////////
 
-<<<<<<< HEAD
-	// Public returns the public key in *rsa.PublicKey format.
-	Public() PublicKey
-
-	// GetGoRSA returns the private key in the standard go rsa format.
-	GetGoRSA() *gorsa.PrivateKey
-
-	// GetOldRSA returns the private key in the old wrapper format for RSA
-	// within the xx project. Deprecated, only for compatibility during the
-	// change
-	GetOldRSA() *oldrsa.PrivateKey
-
-	// Size returns the key size in bits of the private key
-=======
 	// Public returns the public key in PublicKey format.
 	Public() PublicKey
 
@@ -263,7 +194,6 @@
 	GetOldRSA() *oldrsa.PrivateKey
 
 	// Size returns the key size, in bits, of the private key.
->>>>>>> 46eeab27
 	Size() int
 
 	// GetD returns the private exponent of the RSA private key as a large.Int.
@@ -284,15 +214,10 @@
 	//
 	// The message must be no longer than the length of the public modulus minus
 	// twice the hash length, minus a further 2.
-<<<<<<< HEAD
-	// This is done per the OEAP spec, example of how a similar thing is done in the
-	// standard RSA: https://github.com/golang/go/blob/master/src/crypto/rsa/rsa.go#L452
-=======
 	//
 	// This is done per the OAEP spec. An example of how a similar thing is done
 	// in the standard RSA can be found at
 	// https://github.com/golang/go/blob/master/src/crypto/rsa/rsa.go#L452.
->>>>>>> 46eeab27
 	GetMaxOEAPPayloadSize(hash hash.Hash) int
 
 	////////////////////////////////////////////////////////////////////////////
@@ -303,13 +228,6 @@
 	MarshalPem() []byte
 }
 
-<<<<<<< HEAD
-// PublicKey is an interface for an RSA public key which implements the
-// standard operation available on go RSA by calling the go rsa code as well as
-// a custom multicast OEAP decryption and a compact wire protocol
-type PublicKey interface {
-	/* Operations */
-=======
 // PublicKey is an interface for an RSA public key that implements the
 // standard operation available on Go's [crypto/rsa] by calling the Go RSA code
 // as well as a custom multicast OAEP decryption and a compact wire protocol.
@@ -317,7 +235,6 @@
 	////////////////////////////////////////////////////////////////////////////
 	// Operations                                                             //
 	////////////////////////////////////////////////////////////////////////////
->>>>>>> 46eeab27
 
 	// EncryptOAEP encrypts the given message with RSA-OAEP.
 	//
@@ -359,13 +276,8 @@
 	// The random parameter is used as a source of entropy to ensure that
 	// encrypting the same message twice doesn't result in the same ciphertext.
 	//
-<<<<<<< HEAD
-	// WARNING: use of this function to encrypt plaintexts other than
-	// session keys is dangerous. Use RSA OAEP in new protocols.
-=======
 	// WARNING: use of this function to encrypt plaintexts other than session
 	// keys is dangerous. Use RSA OAEP in new protocols.
->>>>>>> 46eeab27
 	EncryptPKCS1v15(random io.Reader, msg []byte) ([]byte, error)
 
 	// VerifyPKCS1v15 verifies an RSA PKCS #1 v1.5 signature.
@@ -378,25 +290,6 @@
 
 	// VerifyPSS verifies a PSS signature.
 	//
-<<<<<<< HEAD
-	// A valid signature is indicated by returning a nil error. digest must be the
-	// result of hashing the input message using the given hash function. The opts
-	// argument may be nil, in which case sensible defaults are used. opts.Hash is
-	// ignored.
-	VerifyPSS(hash crypto.Hash, digest []byte, sig []byte, opts *PSSOptions) error
-
-	/* Getters */
-
-	// GetGoRSA returns the private key in the standard go rsa format.
-	GetGoRSA() *gorsa.PublicKey
-
-	// GetOldRSA returns the private key in the old wrapper format for RSA
-	// within the xx project. Deprecated, only for compatibility during the
-	// change
-	GetOldRSA() *oldrsa.PublicKey
-
-	// Size returns the key size in bits of the public key
-=======
 	// A valid signature is indicated by returning a nil error. digest must be
 	// the result of hashing the input message using the given hash function.
 	// The opts argument may be nil; in which case, sensible defaults are used.
@@ -418,7 +311,6 @@
 	GetOldRSA() *oldrsa.PublicKey
 
 	// Size returns the key size, in bits, of the public key.
->>>>>>> 46eeab27
 	Size() int
 
 	// GetN returns the RSA public key modulus.
@@ -432,15 +324,10 @@
 	//
 	// The message must be no longer than the length of the public modulus minus
 	// twice the hash length, minus a further 2.
-<<<<<<< HEAD
-	// This is done per the OEAP spec, example of how a similar thing is done in the
-	// standard RSA: https://github.com/golang/go/blob/master/src/crypto/rsa/rsa.go#L452
-=======
 	//
 	// This is done per the OAEP spec. An example of how a similar thing is done
 	// in the standard RSA can be found at
 	// https://github.com/golang/go/blob/master/src/crypto/rsa/rsa.go#L452.
->>>>>>> 46eeab27
 	GetMaxOEAPPayloadSize(hash hash.Hash) int
 
 	////////////////////////////////////////////////////////////////////////////
