--- conflicted
+++ resolved
@@ -58,21 +58,14 @@
 
 type scheme struct{}
 
-<<<<<<< HEAD
 // Convert accepts a gorsa.PrivateKey and returns a PrivateKey interface
 func (*scheme) Convert(key *gorsa.PrivateKey) PrivateKey {
 	return &private{*key}
 }
 
-// Generate generates an RSA keypair of the given bit size using the
-// random source random (for example, crypto/rand.Reader).
-func (*scheme) Generate(rng io.Reader, bits int) (PrivateKey, error) {
-
-=======
 // Generate generates an RSA keypair of the given bit size using the random
 // source random (for example, crypto/rand.Reader).
 func (*scheme) Generate(random io.Reader, bits int) (PrivateKey, error) {
->>>>>>> 46eeab27
 	if bits < softMinRSABitLen {
 		jww.WARN.Printf(softMinRSABitLenWarn, bits, softMinRSABitLen)
 	}
