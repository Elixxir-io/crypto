package: gitlab.com/elixxir/crypto
import:
<<<<<<< HEAD
- package: golang.org/x/crypto
  subpackages:
  - blake2b
- package: gitlab.com/elixxir/primitives
  version: master
  repo: git@gitlab.com:elixxir/primitives
  vcs: git
- package: github.com/go-pg/pg
  subpackages:
    - github.com/jinzhu/inflection
  version: v8.0.4
=======
  - package: golang.org/x/crypto
    subpackages:
      - blake2b
  - package: gitlab.com/elixxir/primitives
    version: master
    repo: git@gitlab.com:elixxir/primitives
    vcs: git
  - package: github.com/go-pg/pg
    subpackages:
      - github.com/jinzhu/inflection
    version: v8.0.4
>>>>>>> e1e0350f
<|MERGE_RESOLUTION|>--- conflicted
+++ resolved
@@ -1,18 +1,5 @@
 package: gitlab.com/elixxir/crypto
 import:
-<<<<<<< HEAD
-- package: golang.org/x/crypto
-  subpackages:
-  - blake2b
-- package: gitlab.com/elixxir/primitives
-  version: master
-  repo: git@gitlab.com:elixxir/primitives
-  vcs: git
-- package: github.com/go-pg/pg
-  subpackages:
-    - github.com/jinzhu/inflection
-  version: v8.0.4
-=======
   - package: golang.org/x/crypto
     subpackages:
       - blake2b
@@ -23,5 +10,4 @@
   - package: github.com/go-pg/pg
     subpackages:
       - github.com/jinzhu/inflection
-    version: v8.0.4
->>>>>>> e1e0350f
+    version: v8.0.4