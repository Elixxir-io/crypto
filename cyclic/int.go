package cyclic

import (
	"math/big"
)

// Create the cyclic.Int type as a wrapper of the big.Int type
type Int big.Int

// NewInt allocates and returns a new Int set to x.
func NewInt(x int64) *Int {
	return cycInt(big.NewInt(x))
}

// Set sets z to x and returns z.
func (z *Int) Set(x *Int) *Int {
	return cycInt(bigInt(z).Set(bigInt(x)))
}

<<<<<<< HEAD
//SetString makes the Int equal to the number held in the string s,
//interpreted to have a base of b. Returns the set Int and a boolean
//describing if the operation was successful.
func (z *Int) SetString(s string, x int) (*Int, bool) {
=======
// SetString makes the Int equal to the number held in the string s,
// interpreted to have a base of b. Returns the set Int and a boolean
// describing if the operation was successful.
func (c *Int) SetString(s string, x int) (*Int, bool) {
>>>>>>> decc9fb0
	success := false
	b := big.NewInt(0)
	b, success = b.SetString(s, x)
	if success == false {
		return nil, success
	}
	z = cycInt(b)
	return z, success

}

<<<<<<< HEAD
//SetBytes interprets buf as the bytes of a big-endian unsigned
//integer, sets z to that value, and returns z.
func (z *Int) SetBytes(buf []byte) *Int {
=======
// SetBytes interprets buf as the bytes of a big-endian unsigned
// integer, sets z to that value, and returns z.
func (c *Int) SetBytes(buf []byte) *Int {
>>>>>>> decc9fb0
	b := big.NewInt(0)
	b = b.SetBytes(buf)
	z = cycInt(b)
	return z
}

// Int64 converts the cyclic Int to an Int64 if possible and returns nil if not
func (n *Int) Int64() int64 {
	return bigInt(n).Int64()
}

// IsInt64 checks if a cyclic Int can be converted to an Int64
func (n *Int) IsInt64() bool {
	return bigInt(n).IsInt64()
}

// Mod sets z to the modulus x%y for y != 0 and returns z. If y == 0, a
// division-by-zero run-time panic occurs. Mod implements Euclidean
// modulus (unlike Go); see DivMod for more details.
func (z *Int) Mod(x, m *Int) *Int {
	return cycInt(bigInt(z).Mod(bigInt(x), bigInt(m)))
}

// ModInverse sets z to the multiplicative inverse of g in the ring
// ℤ/nℤ and returns z. If g and n are not relatively prime, the result is
// undefined.
func (z *Int) ModInverse(g, n *Int) *Int {
	return cycInt(bigInt(z).ModInverse(bigInt(g), bigInt(n)))
}

// Add sets z to the sum x+y and returns z.
func (z *Int) Add(x, y *Int) *Int {
	b := bigInt(z).Add(bigInt(x), bigInt(y))
	c := Int(*b)
	return &c
}

// Sub sets z to the difference x-y and returns z.
func (z *Int) Sub(x, y *Int) *Int {
	return cycInt(bigInt(z).Sub(bigInt(x), bigInt(y)))
}

// Mul sets z to the product x*y and returns z.
func (z *Int) Mul(x, y *Int) *Int {
	b := bigInt(z).Mul(bigInt(x), bigInt(y))
	c := Int(*b)

	return &c
}

// Sub sets z to the difference x-y and returns z.
func (z *Int) Div(x, y *Int) *Int {
	return z.Set(cycInt(bigInt(z).Div(bigInt(x), bigInt(y))))
}

// Exp sets z = x*y mod |m| (i.e. the sign of m is ignored), and
// returns z. If y <= 0, the result is 1 mod |m|; if m == nil or m ==
// 0, z = x*y. Modular exponentation of inputs of a particular size is
// not a cryptographically constant-time operation.
func (z *Int) Exp(x, y, m *Int) *Int {
	return cycInt(bigInt(z).Exp(bigInt(x), bigInt(y), bigInt(m)))
}

// Bytes returns the absolute value of x as a big-endian byte slice.
func (x *Int) Bytes() []byte {
	return bigInt(x).Bytes()
}

// BitLen returns the length of the absolute value of x in bits. The
// bit length of 0 is 0.
func (x *Int) BitLen() int {
	return bigInt(x).BitLen()
}

// Cmp compares x and y and returns:
//	-1 if x < y
//	 0 if x == y
//	+1 if x > y
func (x *Int) Cmp(y *Int) (r int) {
	return bigInt(x).Cmp(bigInt(y))
}

// Text returns the string representation of x in the given base. Base
// must be between 2 and 36, inclusive. The result uses the lower-case
// letters 'a' to 'z' for digit values >= 10. No base prefix (such as
// "0x") is added to the string.
func (x *Int) Text(base int) string {
	return bigInt(x).Text(base)
}

// PRIVATE FUNCTIONS

// bigInt converts the givne cyclic Int to a big Int and returns it's pointer
func bigInt(n *Int) *big.Int {
	b := big.Int(*n)
	return &b
}

// cycInt converts the given big Int to a cyc Int and returns it's pointer
func cycInt(n *big.Int) *Int {
	c := Int(*n)
	return &c
}

// nilInt returns a cyclic Int which is nil
func nilInt() *Int {
	return nil
}<|MERGE_RESOLUTION|>--- conflicted
+++ resolved
@@ -17,41 +17,25 @@
 	return cycInt(bigInt(z).Set(bigInt(x)))
 }
 
-<<<<<<< HEAD
-//SetString makes the Int equal to the number held in the string s,
-//interpreted to have a base of b. Returns the set Int and a boolean
-//describing if the operation was successful.
-func (z *Int) SetString(s string, x int) (*Int, bool) {
-=======
 // SetString makes the Int equal to the number held in the string s,
 // interpreted to have a base of b. Returns the set Int and a boolean
 // describing if the operation was successful.
 func (c *Int) SetString(s string, x int) (*Int, bool) {
->>>>>>> decc9fb0
 	success := false
 	b := big.NewInt(0)
 	b, success = b.SetString(s, x)
-	if success == false {
-		return nil, success
-	}
-	z = cycInt(b)
-	return z, success
+	*c = Int(*b)
+	return c, success
 
 }
 
-<<<<<<< HEAD
-//SetBytes interprets buf as the bytes of a big-endian unsigned
-//integer, sets z to that value, and returns z.
-func (z *Int) SetBytes(buf []byte) *Int {
-=======
 // SetBytes interprets buf as the bytes of a big-endian unsigned
 // integer, sets z to that value, and returns z.
 func (c *Int) SetBytes(buf []byte) *Int {
->>>>>>> decc9fb0
 	b := big.NewInt(0)
 	b = b.SetBytes(buf)
-	z = cycInt(b)
-	return z
+	*c = Int(*b)
+	return c
 }
 
 // Int64 converts the cyclic Int to an Int64 if possible and returns nil if not
