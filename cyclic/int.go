package cyclic

import (
	"math/big"
)

// Create the cyclic.Int type as a wrapper of the big.Int type
type Int struct {
	value *big.Int
}

// NewInt allocates and returns a new Int set to x.
func NewInt(x int64) *Int {
	s := new(Int)
	s.value = big.NewInt(x)
	return s
}

// Set sets z to x and returns z.
func (z *Int) Set(x *Int) *Int {
	z.value.Set(x.value)
	return z
}

// SetString makes the Int equal to the number held in the string s,
// interpreted to have a base of b. Returns the set Int and a boolean
// describing if the operation was successful.
<<<<<<< HEAD
func (z *Int) SetString(s string, x int) (*Int, bool) {
	success := false
	b := big.NewInt(0)
	b, success = b.SetString(s, x)
	if success == false {
		//println("Failed test, string:", s)
		return nil, success
	}
	z = cycInt(b)
	//println("Input: ", s, " Output: ", z.Text(10))
	return z, success
}

/*func (c *Int) SetString(s string, x int) (*Int, bool) {
	success := false
	b := big.NewInt(0)
	b, success = b.SetString(s, x)
	*c = Int(*b)
	return c, success
}*/

//SetBytes interprets buf as the bytes of a big-endian unsigned
//integer, sets z to that value, and returns z.
func (z *Int) SetBytes(buf []byte) *Int {
	b := big.NewInt(0)
	b = b.SetBytes(buf)
	z = cycInt(b)
	return z
=======
func (c *Int) SetString(s string, x int) (*Int, bool) {
	var b bool
	_, b = c.value.SetString(s, x)
	return c, b
}

//SetBytes interprets buf as the bytes of a big-endian unsigned
//integer, sets z to that value, and returns z.
func (c *Int) SetBytes(buf []byte) *Int {
	c.value.SetBytes(buf)
	return c
}

//SetBigInt sets the internal Big Int of the Int equal to the value
//of the passed Big Int
func (c *Int) SetBigInt(b *big.Int) *Int {
	c.value.Set(b)
	return c
>>>>>>> 1402f49f
}

// Int64 converts the cyclic Int to an Int64 if possible and returns nil if not
func (n *Int) Int64() int64 {
	return n.value.Int64()
}

// IsInt64 checks if a cyclic Int can be converted to an Int64
func (n *Int) IsInt64() bool {
	return n.value.IsInt64()
}

// Mod sets z to the modulus x%y for y != 0 and returns z. If y == 0, a
// division-by-zero run-time panic occurs. Mod implements Euclidean
// modulus (unlike Go); see DivMod for more details.
func (z *Int) Mod(x, m *Int) *Int {
	z.value.Mod(x.value, m.value)
	return z
}

// ModInverse sets z to the multiplicative inverse of g in the ring
// ℤ/nℤ and returns z. If g and n are not relatively prime, the result is
// undefined.
func (x *Int) ModInverse(z, m *Int) *Int {
	x.value.ModInverse(z.value, m.value)
	return x
}

// Add sets z to the sum x+y and returns z.
func (z *Int) Add(x, y *Int) *Int {
	z.value.Add(x.value, y.value)
	return z
}

// Sub sets z to the difference x-y and returns z.
func (z *Int) Sub(x, y *Int) *Int {
	z.value.Sub(x.value, y.value)
	return z
}

// Mul sets z to the product x*y and returns z.
func (z *Int) Mul(x, y *Int) *Int {
	z.value.Mul(x.value, y.value)
	return z
}

// Sub sets z to the difference x-y and returns z.
func (z *Int) Div(x, y *Int) *Int {
	z.value.Div(x.value, y.value)
	return z
}

// Exp sets z = x*y mod |m| (i.e. the sign of m is ignored), and
// returns z. If y <= 0, the result is 1 mod |m|; if m == nil or m ==
// 0, z = x*y. Modular exponentation of inputs of a particular size is
// not a cryptographically constant-time operation.
func (z *Int) Exp(x, y, m *Int) *Int {
	z.value.Exp(x.value, y.value, m.value)
	return z
}

// Bytes returns the absolute value of x as a big-endian byte slice.
func (x *Int) Bytes() []byte {
	return x.value.Bytes()
}

// BitLen returns the length of the absolute value of x in bits. The
// bit length of 0 is 0.
func (x *Int) BitLen() int {
	return x.value.BitLen()
}

// Cmp compares x and y and returns:
//	-1 if x < y
//	 0 if x == y
//	+1 if x > y
func (x *Int) Cmp(y *Int) (r int) {
	return x.value.Cmp(y.value)
}

// Text returns the string representation of x in the given base. Base
// must be between 2 and 36, inclusive. The result uses the lower-case
// letters 'a' to 'z' for digit values >= 10. No base prefix (such as
// "0x") is added to the string.
func (x *Int) Text(base int) string {
	return x.value.Text(base)
}

//PRIVATE

// bigInt converts the givne cyclic Int to a big Int and returns it's pointer
func bigInt(n *Int) *big.Int {
	b := big.NewInt(0)
	b.Set(n.value)
	return b
}

//<|MERGE_RESOLUTION|>--- conflicted
+++ resolved
@@ -25,36 +25,6 @@
 // SetString makes the Int equal to the number held in the string s,
 // interpreted to have a base of b. Returns the set Int and a boolean
 // describing if the operation was successful.
-<<<<<<< HEAD
-func (z *Int) SetString(s string, x int) (*Int, bool) {
-	success := false
-	b := big.NewInt(0)
-	b, success = b.SetString(s, x)
-	if success == false {
-		//println("Failed test, string:", s)
-		return nil, success
-	}
-	z = cycInt(b)
-	//println("Input: ", s, " Output: ", z.Text(10))
-	return z, success
-}
-
-/*func (c *Int) SetString(s string, x int) (*Int, bool) {
-	success := false
-	b := big.NewInt(0)
-	b, success = b.SetString(s, x)
-	*c = Int(*b)
-	return c, success
-}*/
-
-//SetBytes interprets buf as the bytes of a big-endian unsigned
-//integer, sets z to that value, and returns z.
-func (z *Int) SetBytes(buf []byte) *Int {
-	b := big.NewInt(0)
-	b = b.SetBytes(buf)
-	z = cycInt(b)
-	return z
-=======
 func (c *Int) SetString(s string, x int) (*Int, bool) {
 	var b bool
 	_, b = c.value.SetString(s, x)
@@ -73,7 +43,6 @@
 func (c *Int) SetBigInt(b *big.Int) *Int {
 	c.value.Set(b)
 	return c
->>>>>>> 1402f49f
 }
 
 // Int64 converts the cyclic Int to an Int64 if possible and returns nil if not
