--- conflicted
+++ resolved
@@ -29,7 +29,7 @@
 	return &c
 }
 
-<<<<<<< HEAD
+
 //SetString makes the Int equal to the number held in the string s,
 //interpreted to have a base of b. Returns the set Int and a boolean
 //describing if the operation was successful.
@@ -39,7 +39,7 @@
 	b, success = b.SetString(s, x)
 	*c = Int(*b)
 	return c, success
-=======
+
 //Set sets z to x and returns z.
 func (z *Int) Set(x *Int) *Int {
 	b := bigInt(z).Set(bigInt(x))
@@ -48,44 +48,16 @@
 	return &c
 }
 
-//SetString makes the Int equal to the number held in the string s,
-//interpreted to have a base of b. Returns the set Int and a boolean
-//describing if the operation was successful.
-func (z *Int) SetString(s string, b int) (*Int, bool) {
-	err := errors.New("Unimplemented function: Int.SetString recieved " +
-		reflect.TypeOf(z).String() + ", " +
-		reflect.TypeOf(s).String() + ", " +
-		reflect.TypeOf(b).String() + "\n")
-
-	if err != nil {
-		fmt.Print(err)
-	}
-
-	return nil, false
->>>>>>> c983abe4
 }
 
 //SetBytes interprets buf as the bytes of a big-endian unsigned
 //integer, sets z to that value, and returns z.
-<<<<<<< HEAD
 func (c *Int) SetBytes(buf []byte) *Int {
 	b := big.NewInt(0)
 	b = b.SetBytes(buf)
 	*c = Int(*b)
 	return c
-=======
-func (z *Int) SetBytes(buf []byte) *Int {
-	err := errors.New("Unimplemented function: Int.SetBytes recieved " +
-		reflect.TypeOf(buf).String() + "\n")
 
-	if err != nil {
-		fmt.Print(err)
-	}
-
-	return nil
-
->>>>>>> c983abe4
-}
 
 //Mod sets z to the modulus x%y for y != 0 and returns z. If y == 0, a
 //division-by-zero run-time panic occurs. Mod implements Euclidean
@@ -117,19 +89,8 @@
 
 //Mul sets z to the product x*y and returns z.
 func (z *Int) Mul(x, y *Int) *Int {
-<<<<<<< HEAD
-	err := errors.New("Unimplemented function: Int.Mul recieved " +
-		reflect.TypeOf(z).String() + ", " +
-		reflect.TypeOf(x).String() + ", " +
-		reflect.TypeOf(y).String() + "\n")
-
-	if err != nil {
-		fmt.Print(err)
-	}
-=======
 	b := bigInt(z).Mul(bigInt(x), bigInt(y))
 	c := Int(*b)
->>>>>>> c983abe4
 
 	return &c
 }
@@ -139,16 +100,9 @@
 //0, z = x*y. Modular exponentation of inputs of a particular size is
 //not a cryptographically constant-time operation.
 func (z *Int) Exp(x, y, m *Int) *Int {
-<<<<<<< HEAD
-	err := errors.New("Unimplemented function: Int.Exp recieved " +
-		reflect.TypeOf(z).String() + ", " +
-		reflect.TypeOf(x).String() + ", " +
-		reflect.TypeOf(y).String() + ", " +
-		reflect.TypeOf(m).String() + "\n")
-=======
+
 	b := bigInt(z).Exp(bigInt(x), bigInt(y), bigInt(m))
 	c := Int(*b)
->>>>>>> c983abe4
 
 	return &c
 
@@ -156,15 +110,6 @@
 
 //Bytes returns the absolute value of x as a big-endian byte slice.
 func (x *Int) Bytes() []byte {
-<<<<<<< HEAD
-	err := errors.New("Unimplemented function: Int.Bytes recieved " +
-		reflect.TypeOf(x).String() + "\n")
-
-	if err != nil {
-		fmt.Print(err)
-	}
-=======
->>>>>>> c983abe4
 
 	return bigInt(x).Bytes()
 }
@@ -172,18 +117,8 @@
 //BitLen returns the length of the absolute value of x in bits. The
 //bit length of 0 is 0.
 func (x *Int) BitLen() int {
-<<<<<<< HEAD
-	err := errors.New("Unimplemented function: Int.BitLen recieved " +
-		reflect.TypeOf(x).String() + "\n")
+	return bigInt(x).BitLen()
 
-	if err != nil {
-		fmt.Print(err)
-	}
-
-	return -1
-=======
-	return bigInt(x).BitLen()
->>>>>>> c983abe4
 }
 
 //Cmp compares x and y and returns:
@@ -199,19 +134,9 @@
 //letters 'a' to 'z' for digit values >= 10. No base prefix (such as
 //"0x") is added to the string.
 func (x *Int) Text(base int) string {
-<<<<<<< HEAD
-	err := errors.New("Unimplemented function: Int.Text recieved " +
-		reflect.TypeOf(x).String() + ", " +
-		reflect.TypeOf(base).String() + "\n")
 
-	if err != nil {
-		fmt.Print(err)
-	}
+	return bigInt(x).Text(base)
 
-	return ""
-=======
-	return bigInt(x).Text(base)
->>>>>>> c983abe4
 }
 
 //PRIVATE FUNCTIONS
