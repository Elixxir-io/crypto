package cyclic

import (
	"math/big"
	"reflect"
	"testing"
)

//TestBigInt checks if the function GetBigInt returns a big.Int
func TestBigInt(t *testing.T) {
	expected := reflect.TypeOf(big.NewInt(int64(42)))

	actual := reflect.TypeOf(bigInt(NewInt(int64(42))))

	if actual != expected {
		t.Errorf("Test of GetBigInt failed, expected: '%v', got: '%v'",
			actual, expected)
	}
}

//TestNewInt checks if the NewInt function returns a cyclic Int with
//the same value of the passed int64
func TestNewInt(t *testing.T) {
	expected := big.NewInt(int64(42))

	actual := NewInt(int64(42))

	actualData := bigInt(actual).Int64()
	expectedData := expected.Int64()

	if actualData != expectedData {
		t.Errorf("Test of NewInt failed, expected: '%v', got: '%v'",
			actualData, expectedData)
	}
}

//TestSetString checks if the SetString placeholder works
func TestSetString(t *testing.T) {
<<<<<<< HEAD
	b := big.NewInt(42)
	actualInt := NewInt(0)
	actualInt, actualBool := actualInt.SetString("42", 0)
	expectedInt := Int(*b)
	//println("Expected value: %v, Actual value: %v", expectedInt.Text(), actualInt.Text())
	if (actualInt).Cmp(&expectedInt) != 0 {
		t.Errorf("Test of SetString failed, expected: 42, got: '%v'. Set String: %v",
=======
	expectedInt := nilInt()

	nint := NewInt(42)

	actualInt, actualBool := nint.SetString("42", 0)

	if actualInt != expectedInt {
		t.Errorf("Test of SetString failed, expected: '%v', got: '%v'",
>>>>>>> c983abe4
			actualInt, actualBool)
	}

}

/*
//TestSetBytes checks if the SetBytes placeholder exists
func TestSetBytes(t *testing.T) {

	var buf []byte

	expected := nilInt()

	nint := NewInt(42)

	actual := nint.SetBytes(buf)

	if actual != expected {
		t.Errorf("Test of SetBytes failed, expected: '%v', got: '%v'",
			actual, expected)
	}

}
*/

//TestMod checks if the Mod placeholder exists
func TestMod(t *testing.T) {
	var actual, expected int64
	var xint, mint, zint *Int

	zint = NewInt(30)

	//Test where x<m

	expected = 42

	xint = NewInt(42)
	mint = NewInt(69)

	actual = zint.Mod(xint, mint).Int64()

	if actual != expected {
		t.Errorf("Test 'x<m' of Mod failed, expected: '%v', got: '%v'",
			expected, actual)
	}

	//Test where x == m
	expected = 0

	xint = NewInt(42)
	mint = NewInt(42)

	actual = zint.Mod(xint, mint).Int64()

	if actual != expected {
		t.Errorf("Test 'x==m' of Mod failed, expected: '%v', got: '%v'",
			expected, actual)
	}

	//test where x>m

	expected = 27

	xint = NewInt(69)
	mint = NewInt(42)

	actual = zint.Mod(xint, mint).Int64()

	if actual != expected {
		t.Errorf("Test 'x>m' of Mod failed, expected: '%v', got: '%v'",
			expected, actual)
	}

}

//TestModInverse checks if the ModInverse placeholder exists
func TestModInverse(t *testing.T) {

	var expected, actual int64

	expected = 69

	gint := NewInt(42)
	nint := NewInt(27)
	zint := NewInt(30)

	actual = zint.ModInverse(gint, nint).Int64()

	actual = actual * expected

	/*if actual != expected {
		t.Errorf("Test of Mod failed, expected: '%v', got:  '%v'", expected, actual)
	}*/

}

//TestAdd checks if the Add placeholder exists
func TestAdd(t *testing.T) {

	var actual, expected int64
	var xint, yint, zint *Int

	xint = NewInt(42)
	yint = NewInt(69)
	zint = NewInt(30)

	expected = 111
	actual = zint.Add(xint, yint).Int64()

	if actual != expected {
		t.Errorf("Test of Add failed, expected: '%v', got:  '%v'", actual, expected)
	}

}

//TestMul checks if the Mod placeholder exists
/*func TestMul(t *testing.T) {

	expected := nilInt()

	xint := NewInt(42)
	yint := NewInt(69)
	zint := NewInt(30)

	actual := zint.Mul(xint, yint)

	if actual != expected {
		t.Errorf("Test of Mul failed, expected: '%v', got:  '%v'", actual, expected)
	}

}*/

//TestExp checks if the Exp placeholder exists
/*func TestExp(t *testing.T) {

	expected := nilInt()

	xint := NewInt(42)
	yint := NewInt(69)
	zint := NewInt(30)
	mint := NewInt(87)

	actual := zint.Exp(xint, yint, mint)

	actual = actual * expected

	/*if actual != expected {
		t.Errorf("Test of Exp failed, expected: '%v', got:  '%v'", actual, expected)
	}

}*/

//TestBytes checks if the Bytes placeholder exists
/*func TestBytes(t *testing.T) {

	xint := NewInt(42)

	actual := xint.Bytes()

	actual = actual * expected

	/*if actual != nil {
		t.Errorf("Test of Bytes failed, expected: 'nil', got:  '%v'", actual)
	}

}*/

//TestBitLen checks if the BitLen placeholder exists
/*func TestBitLen(t *testing.T) {
	expected := -1

	xint := NewInt(42)

	actual := xint.BitLen()

	actual = actual * expected

	/*if actual != expected {
		t.Errorf("Test of BitLen failed, expected: '%v', got: '%v'",
			actual, expected)
	}
}*/

//TestCmp checks if the Cmp placeholder exists
//TestCmp checks if the Cmp placeholder exists
func TestCmp(t *testing.T) {

	var expected, actual int
	var xint, yint *Int

	//Tests for case where x < y

	expected = -1

	xint = NewInt(42)
	yint = NewInt(69)

	actual = xint.Cmp(yint)

	if actual != expected {
		t.Errorf("Test 'less than' of Cmp failed, expected: '%v', got:"+
			" '%v'", actual, expected)
	}

	//Tests for case where x==y

	expected = 0

	xint = NewInt(42)
	yint = NewInt(42)

	actual = xint.Cmp(yint)

	if actual != expected {
		t.Errorf("Test 'equals' of Cmp failed, expected: '%v', got: '%v'",
			actual, expected)
	}

	//Test for case where x > y

	expected = 1

	xint = NewInt(69)
	yint = NewInt(42)

	actual = xint.Cmp(yint)

	if actual != expected {
		t.Errorf("Test 'greater than' of Cmp failed, expected: '%v', got:"+
			" '%v'", actual, expected)
	}

}

//TestText checks if the Text placeholder exists
/*func TestText(t *testing.T) {

	xint := NewInt(42)
	base := 42

	actual := xint.Text(base)

	expected := ""

	actual = actual * expected

	/*if actual != expected {
		t.Errorf("Test of Text failed, expected: '%v', got: '%v'", actual,
			expected)
	}

}*/<|MERGE_RESOLUTION|>--- conflicted
+++ resolved
@@ -36,15 +36,6 @@
 
 //TestSetString checks if the SetString placeholder works
 func TestSetString(t *testing.T) {
-<<<<<<< HEAD
-	b := big.NewInt(42)
-	actualInt := NewInt(0)
-	actualInt, actualBool := actualInt.SetString("42", 0)
-	expectedInt := Int(*b)
-	//println("Expected value: %v, Actual value: %v", expectedInt.Text(), actualInt.Text())
-	if (actualInt).Cmp(&expectedInt) != 0 {
-		t.Errorf("Test of SetString failed, expected: 42, got: '%v'. Set String: %v",
-=======
 	expectedInt := nilInt()
 
 	nint := NewInt(42)
@@ -53,7 +44,6 @@
 
 	if actualInt != expectedInt {
 		t.Errorf("Test of SetString failed, expected: '%v', got: '%v'",
->>>>>>> c983abe4
 			actualInt, actualBool)
 	}
 
