////////////////////////////////////////////////////////////////////////////////
// Copyright © 2019 Privategrity Corporation                                   /
//                                                                             /
// All rights reserved.                                                        /
////////////////////////////////////////////////////////////////////////////////

package e2e

import (
	"bytes"
	"encoding/hex"
	"gitlab.com/elixxir/crypto/csprng"
	"gitlab.com/elixxir/crypto/cyclic"
	"testing"
)

//------------------------------------------------------------------------------------------------//
//-------------------------- Consistency tests for not exported functions ------------------------//
//------------------------------------------------------------------------------------------------//

// Test Vectors taken from section F.2.5 of NIST SP 800-38A
const (
	TEST_VECTOR_IV  = "000102030405060708090a0b0c0d0e0f"
	TEST_VECTOR_KEY = "603deb1015ca71be2b73aef0857d7781" +
		"1f352c073b6108d72d9810a30914dff4"
	TEST_VECTOR_PLAINTEXT = "6bc1bee22e409f96e93d7e117393172a" +
		"ae2d8a571e03ac9c9eb76fac45af8e51" +
		"30c81c46a35ce411e5fbc1191a0a52ef" +
		"f69f2445df4f9b17ad2b417be66c3710"
	TEST_VECTOR_CIPHERTEXT = "f58c4c04d6e5f1ba779eabfb5f7bfbd6" +
		"9cfc4e967edb808d679f777bc6702c7d" +
		"39f23369a9d9bacfa530e26304231461" +
		"b2eb05e2c39be9fcda6c19078c6a9d1b"
)

// Test Encryption core against test vectors
func TestEncryptCore(t *testing.T) {
	iv, _ := hex.DecodeString(TEST_VECTOR_IV)
	key, _ := hex.DecodeString(TEST_VECTOR_KEY)
	ptext, _ := hex.DecodeString(TEST_VECTOR_PLAINTEXT)
	ctext, _ := hex.DecodeString(TEST_VECTOR_CIPHERTEXT)

	var key_arr [AES256KeyLen]byte
	copy(key_arr[:], key)
	var iv_arr [AESBlockSize]byte
	copy(iv_arr[:], iv)

	result, err := encryptCore(key_arr, iv_arr, ptext)

	if err != nil {
		t.Errorf("AES Encryption Core returned error: %s", err.Error())
	}

	if !bytes.Equal(result, ctext) {
		t.Errorf("Ciphertext after encryption doesn't match with test vector")
	}
}

// Test Decryption core against test vectors
func TestDecryptCore(t *testing.T) {
	iv, _ := hex.DecodeString(TEST_VECTOR_IV)
	key, _ := hex.DecodeString(TEST_VECTOR_KEY)
	ptext, _ := hex.DecodeString(TEST_VECTOR_PLAINTEXT)
	ctext, _ := hex.DecodeString(TEST_VECTOR_CIPHERTEXT)

	var key_arr [AES256KeyLen]byte
	copy(key_arr[:], key)
	var iv_arr [AESBlockSize]byte
	copy(iv_arr[:], iv)

	result, err := decryptCore(key_arr, iv_arr, ctext)

	if err != nil {
		t.Errorf("AES Decryption Core returned error: %s", err.Error())
	}

	if !bytes.Equal(result, ptext) {
		t.Errorf("Plaintext after decryption doesn't match with test vector")
	}
}

//------------------------------------------------------------------------------------------------//
//--------------------------- Normal tests for not exported functions ----------------------------//
//------------------------------------------------------------------------------------------------//

// Test Encryption core with bad arguments
func TestEncryptCore_BadArgs(t *testing.T) {
	key, _ := hex.DecodeString(TEST_VECTOR_KEY)
	iv, _ := hex.DecodeString(TEST_VECTOR_IV)
	ptext := [][]byte{
		[]byte("0123456789ABCDEF"),
		[]byte("01234"),
		[]byte(""),
		nil,
	}

	var key_arr [AES256KeyLen]byte
	copy(key_arr[:], key)
	var iv_arr [AESBlockSize]byte
	copy(iv_arr[:], iv)

	tests := len(ptext)
	pass := 0

	for i := 0; i < tests; i++ {
		result, err := encryptCore(key_arr, iv_arr, ptext[i])

		if i == 0 {
			if err != nil {
				t.Errorf("AES Encryption Core returned error: %s", err.Error())
			} else {
				pass++
			}
		} else {
			if result != nil || err == nil {
				t.Errorf("AES Encryption should have returned error")
			} else {
				pass++
			}
		}
	}
	println("TestEncryptCore_BadArgs()", pass, "out of", tests, "tests passed.")
}

// Test Decryption core with bad arguments
func TestDecryptCore_BadArgs(t *testing.T) {
	key, _ := hex.DecodeString(TEST_VECTOR_KEY)
	iv, _ := hex.DecodeString(TEST_VECTOR_IV)
	ptext := [][]byte{
		[]byte("0123456789ABCDEF"),
		[]byte("01234"),
		[]byte(""),
		nil,
	}

	var key_arr [AES256KeyLen]byte
	copy(key_arr[:], key)
	var iv_arr [AESBlockSize]byte
	copy(iv_arr[:], iv)

	tests := len(ptext)
	pass := 0

	for i := 0; i < tests; i++ {
		result, err := decryptCore(key_arr, iv_arr, ptext[i])

		if i == 0 {
			if err != nil {
				t.Errorf("AES Decryption Core returned error: %s", err.Error())
			} else {
				pass++
			}
		} else {
			if result != nil || err == nil {
				t.Errorf("AES Decryption should have returned error")
			} else {
				pass++
			}
		}
	}
	println("TestEncryptCore_BadArgs()", pass, "out of", tests, "tests passed.")
}

//------------------------------------------------------------------------------------------------//
//--------------------------------- Tests for exported functions ---------------------------------//
//------------------------------------------------------------------------------------------------//
const (
	TEST_MSG      = "The quick brown fox jumps over the lazy dog"
	TEST_KEY_2048 = "4851871933b715040372862bbddc4bfcae7607f9a392172496b585534533e2ce" +
		"b09729d6a6e76303398c5ad633fb891fb7edd73c8be869cce5b6fcf58283be60" +
		"6e0ddf1abf68e653a853530862e4caefcc2206da5791d456eb4ec58f5b9ac0c6" +
		"979b2283709d2edb6aef710d64f35258c7f9e81b4dd774f7cbda371596a30530" +
		"f75d7faad055803f414691f4bd542c0f4e86e91d0b1f0566f07e3ad91b248c62" +
		"ed0b11c09f82c4c7efadef0db3b00520276123004be72f8590383e1aefada620" +
		"48da9b9875de4892c8551d879f770f4d884e59cdf9946523d61e6563318dd402" +
		"624092d6f633fb244bfaf96a9b92dd9e128504ce915b6ed0b5154750b9df4fed"
	TEST_KEY_256 = "386ac152fb0234d7e7b76d69bd13e92734e299c6f07db78112ac37e4ef4d8605"
	TEST_KEY_248 = "fe6cd9428ecd3b7b91c01e26eb8429f53d71418f01e5d96068a6f443efd55c"
	TEST_KEY_128 = "636fc269a3346655ed376756e1533009"
	TEST_IV      = "0123456789ABCDEF"
	TEST_CIPHER  = "0123456789ABCDEFabcdefghijklmno"
	NUM_TESTS    = int(10000)
)

//----------------------------------- Simple enc/dec tests ---------------------------------------//

// Test AES encryption/decryption with 256bit key
func TestEncDecAES_256Key(t *testing.T) {
	key, _ := hex.DecodeString(TEST_KEY_256)
	plaintext := []byte(TEST_MSG)
	ciphertext, err := EncryptAES256(key, plaintext)

	if err != nil {
		t.Errorf("AES Encryption returned error: %s", err.Error())
	}

	result, err := DecryptAES256(key, ciphertext)

	if err != nil {
		t.Errorf("AES Decryption returned error: %s", err.Error())
	}

	if !bytes.Equal(plaintext, result) {
		t.Errorf("Plaintext after encryption/decryption doesn't match with original!")
	}
}

// Test AES encryption/decryption with 2048bit key
func TestEncDecAES_2048Key(t *testing.T) {
	key, _ := hex.DecodeString(TEST_KEY_2048)
	plaintext := []byte(TEST_MSG)
	ciphertext, err := EncryptAES256(key, plaintext)

	if err != nil {
		t.Errorf("AES Encryption returned error: %s", err.Error())
	}

	result, err := DecryptAES256(key, ciphertext)

	if err != nil {
		t.Errorf("AES Decryption returned error: %s", err.Error())
	}

	if !bytes.Equal(plaintext, result) {
		t.Errorf("Plaintext after encryption/decryption doesn't match with original!")
	}
}

// Test AES encryption/decryption with different keys
func TestEncDecAES_BadKey(t *testing.T) {
	key, _ := hex.DecodeString(TEST_KEY_2048)
	plaintext := []byte(TEST_MSG)
	ciphertext, err := EncryptAES256(key, plaintext)

	if err != nil {
		t.Errorf("AES Encryption returned error: %s", err.Error())
	}

	badkey, _ := hex.DecodeString(TEST_KEY_256)
	result, err := DecryptAES256(badkey, ciphertext)

	if result != nil || err == nil {
		t.Errorf("AES Decryption should have returned error")
	}
}

//---------------------------------- Test various arguments --------------------------------------//

// Test AES encryption with various arguments
func TestEncAES_Args(t *testing.T) {
	keys := [][]byte{
		cyclic.NewIntFromString(TEST_KEY_256, 16).Bytes(),
		cyclic.NewIntFromString(TEST_KEY_248, 16).Bytes(),
		cyclic.NewIntFromString(TEST_KEY_128, 16).Bytes(),
		[]byte(""),
		nil,
	}

	ptext := [][]byte{
		[]byte(TEST_MSG),
		[]byte(""),
		nil,
	}

	tests := len(ptext) * len(keys)
	pass := 0

	for i := 0; i < tests; i++ {
		ciphertext, err := EncryptAES256(keys[i%len(keys)], ptext[i/len(keys)])

		if i%len(keys) == 4 || i/len(keys) > 0 {
			if ciphertext != nil || err == nil {
				t.Errorf("AES Encryption should have returned error")
			} else {
				pass++
			}
		} else {
			if err != nil {
				t.Errorf("AES Encryption returned error: %s", err.Error())
			} else {
				pass++
			}
		}
	}
	println("TestEncAES_Args()", pass, "out of", tests, "tests passed.")
}

// Test AES decryption with various arguments
func TestDecAES_Args(t *testing.T) {
	key, _ := hex.DecodeString(TEST_KEY_256)
	plaintext := []byte(TEST_MSG)
	ciphertext, err := EncryptAES256(key, plaintext)

	if err != nil {
		t.Errorf("AES Encryption returned error: %s", err.Error())
	}

	keys := [][]byte{
		cyclic.NewIntFromString(TEST_KEY_256, 16).Bytes(),
		[]byte(""),
		nil}

	ctext := [][]byte{
		ciphertext,
		[]byte(TEST_CIPHER),
		[]byte(""),
		nil,
	}

	tests := len(ctext) * len(keys)
	pass := 0

	for i := 0; i < tests; i++ {
		result, err := DecryptAES256(keys[i%len(keys)], ctext[i/len(keys)])

		if i == 0 {
			if err != nil {
				t.Errorf("AES Decryption returned error: %s", err.Error())
			} else {
				pass++
			}
		} else {
			if result != nil || err == nil {
				t.Errorf("AES Decryption should have returned error")
			} else {
				pass++
			}
		}
	}
	println("TestDecAES_Keys()", pass, "out of", tests, "tests passed.")
}

// Test AES encryption/decryption with fixed IV
func TestEncAES_IVs(t *testing.T) {
	key, _ := hex.DecodeString(TEST_KEY_2048)
	iv := []byte(TEST_IV)
	ptext := []byte(TEST_MSG)

	var iv_arr [AESBlockSize]byte
	copy(iv_arr[:], iv)

	ciphertext, err := EncryptAES256WithIV(key, iv_arr, ptext)

	if err != nil {
		t.Errorf("AES EncryptionWithIV returned error: %s", err.Error())
	}

	result, err := DecryptAES256WithIV(key, iv_arr, ciphertext)

	if err != nil {
		t.Errorf("AES DecryptionWithIV returned error: %s", err.Error())
	}

	if !bytes.Equal(ptext, result) {
		t.Errorf("Plaintext after encryption/decryption doesn't match with original!")
	}
}

//---------------------------------- Test random inputs ------------------------------------------//

// Loop test AES encryption/decryption with random inputs
func TestEncDecAES_Random(t *testing.T) {
	keyGen := cyclic.NewRandom(cyclic.NewInt(28), cyclic.NewInt(512))
	textGen := cyclic.NewRandom(cyclic.NewInt(1), cyclic.NewInt(4096))
	randSize := cyclic.NewInt(1)

	tests := NUM_TESTS
	pass := 0

	for i := 0; i < tests; i++ {
		keyGen.Rand(randSize)
<<<<<<< HEAD
		key, _ := cyclic.GenerateRandomKey(int(randSize.Int64()))
=======

		csprig := csprng.NewSystemRNG()

		key := make([]byte, randSize.Int64())

		csprig.Read(key)
>>>>>>> 4c966c30

		textGen.Rand(randSize)

		plaintext := make([]byte, randSize.Int64())

		csprig.Read(plaintext)

		ciphertext, err := EncryptAES256(key, plaintext)

		if err != nil {
			t.Errorf("AES Encryption returned error: %s", err.Error())
		}

		result, err := DecryptAES256(key, ciphertext)

		if err != nil {
			t.Errorf("AES Decryption returned error: %s", err.Error())
		} else if !bytes.Equal(plaintext, result) {
			t.Errorf("Plaintext after encryption/decryption doesn't match with original!")
		} else {
			pass++
		}
	}
	println("TestEncDecAES_Random()", pass, "out of", tests, "tests passed.")
}

// Loop test AES encryption/decryption with increasing plaintext sizes to test all paddings
func TestEncDecAES_AllPaddings(t *testing.T) {
	key, _ := hex.DecodeString(TEST_KEY_2048)

	tests := NUM_TESTS
	pass := 0

	for i := 1; i <= NUM_TESTS; i++ {

		csprig := csprng.NewSystemRNG()

		plaintext := make([]byte, i)

		csprig.Read(plaintext)

		ciphertext, err := EncryptAES256(key, plaintext)

		if err != nil {
			t.Errorf("AES Encryption returned error: %s", err.Error())
		}

		result, err := DecryptAES256(key, ciphertext)

		if err != nil {
			t.Errorf("AES Decryption returned error: %s", err.Error())
		} else if !bytes.Equal(plaintext, result) {
			t.Errorf("Plaintext after encryption/decryption doesn't match with original!")
		} else {
			pass++
		}
	}
	println("TestEncDecAES_AllPaddings()", pass, "out of", tests, "tests passed.")
}<|MERGE_RESOLUTION|>--- conflicted
+++ resolved
@@ -369,16 +369,12 @@
 
 	for i := 0; i < tests; i++ {
 		keyGen.Rand(randSize)
-<<<<<<< HEAD
-		key, _ := cyclic.GenerateRandomKey(int(randSize.Int64()))
-=======
 
 		csprig := csprng.NewSystemRNG()
 
 		key := make([]byte, randSize.Int64())
 
 		csprig.Read(key)
->>>>>>> 4c966c30
 
 		textGen.Rand(randSize)
 
