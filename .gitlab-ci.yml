--- conflicted
+++ resolved
@@ -20,10 +20,6 @@
   - git config --global url."git@gitlab.com:".insteadOf "https://gitlab.com/"
   - export PATH=$HOME/go/bin:$PATH
   - export GOPRIVATE=gitlab.com/elixxir/*
-<<<<<<< HEAD
-  - go get -u github.com/ory/go-acc
-=======
->>>>>>> 092d4d29
 
 stages:
   - build
@@ -37,19 +33,6 @@
     - go mod vendor -v
     - go build ./...
     - go mod tidy
-<<<<<<< HEAD
-  artifacts:
-    paths:
-     - vendor/
-
-test:
-  stage: test
-  image: $DOCKER_IMAGE
-  script:
-    - apt-get update
-    - apt-get install bc -y
-=======
->>>>>>> 092d4d29
 
     - mkdir -p testdata
     - go-acc --covermode atomic --output testdata/coverage.out ./... -- -v
