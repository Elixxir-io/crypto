--- conflicted
+++ resolved
@@ -1,21 +1,14 @@
 package broadcast
 
 import (
-	"crypto/rsa"
 	"crypto/sha256"
 
 	"github.com/pkg/errors"
-<<<<<<< HEAD
+	"golang.org/x/crypto/blake2b"
 
 	"gitlab.com/xx_network/crypto/csprng"
 	"gitlab.com/xx_network/crypto/multicastRSA"
 	"gitlab.com/xx_network/crypto/signature/rsa"
-=======
-	"golang.org/x/crypto/blake2b"
-
-	"gitlab.com/xx_network/crypto/csprng"
-	"gitlab.com/xx_network/crypto/multicastRSA"
->>>>>>> 1b332121
 
 	"gitlab.com/elixxir/primitives/format"
 )
@@ -56,30 +49,25 @@
 	return decrypted, nil
 }
 
-<<<<<<< HEAD
 func (c *Channel) MaxAsymmetricPayloadSize(pk multicastRSA.PublicKey) int {
 	return multicastRSA.GetMaxPayloadSize(sha256.New(), pk)
-=======
-func (c *Channel) MaxAsymmetricPayloadSize() int {
-	return multicastRSA.GetMaxPayloadSize(sha256.New(), c.RsaPubKey)
 }
 
 // EncryptRSAToPrivate encrypts the given plaintext with the given
 // RSA public key.
-func EncryptRSAToPrivate(plaintext []byte, rng csprng.Source, pub *rsa.PublicKey, label []byte) ([]byte, error) {
+func EncryptRSAToPrivate(plaintext []byte, rng csprng.Source, privkey multicastRSA.PrivateKey, label []byte) ([]byte, error) {
 	h, err := blake2b.New256(nil)
 	if err != nil {
 		panic(err)
 	}
-	return rsa.EncryptOAEP(h, rng, pub, plaintext, label)
+	return multicastRSA.EncryptOAEP(h, rng, privkey, plaintext, label)
 }
 
 // DecryptRSAToPrivate decrypts the given ciphertext with the given RSA private key.
-func DecryptRSAToPrivate(ciphertext []byte, rng csprng.Source, priv *rsa.PrivateKey, label []byte) ([]byte, error) {
+func DecryptRSAToPrivate(ciphertext []byte, rng csprng.Source, priv multicastRSA.PrivateKey, label []byte) ([]byte, error) {
 	h, err := blake2b.New256(nil)
 	if err != nil {
 		panic(err)
 	}
-	return rsa.DecryptOAEP(h, rng, priv, ciphertext, label)
->>>>>>> 1b332121
+	return multicastRSA.DecryptOAEP(h, priv, ciphertext, label)
 }