package broadcast

import (
	"encoding/base64"
	"encoding/json"
	"fmt"
	"github.com/pkg/errors"
	"gitlab.com/elixxir/crypto/rsa"
	"hash"
	"io"
	"strconv"
	"strings"

	jww "github.com/spf13/jwalterweatherman"
	"golang.org/x/crypto/blake2b"
	"golang.org/x/crypto/hkdf"

	"gitlab.com/xx_network/crypto/csprng"
	"gitlab.com/xx_network/primitives/id"

	"gitlab.com/elixxir/crypto/cmix"
)

const (
	version       = 1
	hkdfInfo      = "XX_Network_Broadcast_Channel_HKDF_Blake2b"
	labelConstant = "XX_Network_Broadcast_Channel_Constant"
	saltSize      = 32 // 256 bits
	secretSize    = 32 // 256 bits

	// NameMaxChars is the maximum number of UTF-8 characters allowed in a
	// channel name.
	NameMaxChars = 24 // 24 characters

	// DescriptionMaxChars is the maximum number of UTF-8 characters allowed in
	// a channel description.
	DescriptionMaxChars = 144 // 144 characters
)

var channelHash = blake2b.New256

// Error messages.
var (
	// ErrSecretSizeIncorrect indicates an incorrect sized secret.
	ErrSecretSizeIncorrect = errors.New(
		"NewChannelID secret must be 32 bytes long.")

	// ErrSaltSizeIncorrect indicates an incorrect sized salt.
	ErrSaltSizeIncorrect = errors.New(
		"NewChannelID salt must be 32 bytes long.")

	// ErrMalformedPrettyPrintedChannel indicates the channel description blob
	// was malformed.
	ErrMalformedPrettyPrintedChannel = errors.New(
		"Malformed pretty printed channel.")

	// MaxNameCharLenErr is returned when the name is longer than the maximum
	// character limit.
	MaxNameCharLenErr = errors.Errorf(
		"name cannot be longer than %d characters", NameMaxChars)

	// MaxDescriptionCharLenErr is returned when the description is longer than
	// the maximum character limit.
	MaxDescriptionCharLenErr = errors.Errorf(
		"description cannot be longer than %d characters", DescriptionMaxChars)
)

// Channel is a multicast communication channel that retains the various privacy
// notions that this mix network provides.
type Channel struct {
	ReceptionID     *id.ID
	Name            string
	Description     string
	Salt            []byte
	RsaPubKeyHash   []byte
	RsaPubKeyLength int
	RSASubPayloads  int
	Secret          []byte

	// Determines the amount of information displayed as plaintext vs encrypted
	// when sharing channel information.
	level PrivacyLevel

	// This key only appears in memory; it is not contained in the marshalled
	// version. It is lazily evaluated on first use.
	//  key = H(ReceptionID)
	key []byte
}

// NewChannel creates a new channel with a variable RSA key size calculated
// based off of recommended security parameters.
<<<<<<< HEAD
//
// The name cannot be more than NameMaxChars characters long and the description
// cannot be more than DescriptionMaxChars characters long.
func NewChannel(name, description string, packetPayloadLength int,
	rng csprng.Source) (*Channel, rsa.PrivateKey, error) {
	return NewChannelVariableKeyUnsafe(name, description, packetPayloadLength,
		rsa.GetScheme().GetDefaultKeySize(), rng)
=======
func NewChannel(name, description string, level PrivacyLevel,
	packetPayloadLength int, rng csprng.Source) (*Channel, rsa.PrivateKey, error) {
	return NewChannelVariableKeyUnsafe(name, description, level,
		packetPayloadLength, rsa.GetScheme().GetDefaultKeySize(), rng)
>>>>>>> 0f187c99
}

// NewChannelVariableKeyUnsafe creates a new channel with a variable RSA key
// size calculated to optimally use space in the packer.
//
// Do not use this function unless you know what you are doing.
//
// maxKeySizeBits is the length, in bits, of an RSA key defining the channel in
// bits. It must be divisible by 8. packetPayloadLength is in bytes.
func NewChannelVariableKeyUnsafe(name, description string, level PrivacyLevel,
	packetPayloadLength, maxKeySizeBits int, rng csprng.Source) (
	*Channel, rsa.PrivateKey, error) {

	if maxKeySizeBits%8 != 0 {
		return nil, nil, errors.New("maxKeySizeBits must be divisible by 8")
	}

	if len([]rune(name)) > NameMaxChars {
		return nil, nil, MaxNameCharLenErr
	}

	if len([]rune(description)) > DescriptionMaxChars {
		return nil, nil, MaxDescriptionCharLenErr
	}

	// Get the key size and the number of fields
	keySize, numSubPayloads :=
		calculateKeySize(packetPayloadLength, maxKeySizeBits/8)

	s := rsa.GetScheme()

	// Multiply the key size by 8 because Scheme.Generate expects a key size in
	// bits not bytes
	pk, err := s.Generate(rng, keySize*8)
	if err != nil {
		return nil, nil, err
	}
	salt := cmix.NewSalt(rng, saltSize)

	secret := make([]byte, secretSize)
	n, err := rng.Read(secret)
	if err != nil {
		jww.FATAL.Panic(err)
	}
	if n != secretSize {
		jww.FATAL.Panicf(
			"secret requires %d bytes, found %d bytes", secretSize, n)
	}

	pubKeyHash := HashPubKey(pk.Public())

	channelID, err := NewChannelID(
		name, description, level, salt, pubKeyHash, HashSecret(secret))
	if err != nil {
		return nil, nil, err
	}

	return &Channel{
		ReceptionID:     channelID,
		Name:            name,
		Description:     description,
		Salt:            salt,
		RsaPubKeyHash:   pubKeyHash,
		RsaPubKeyLength: keySize,
		RSASubPayloads:  numSubPayloads,
		Secret:          secret,
		level:           level,
	}, pk, nil
}

func UnmarshalChannel(data []byte) (*Channel, error) {
	var c Channel
	return &c, json.Unmarshal(data, &c)
}

// Marshal serialises the Channel into JSON.
func (c *Channel) Marshal() ([]byte, error) {
	return json.Marshal(c)
}

func (c *Channel) label() []byte {
	l := append([]byte(c.Name), []byte(c.Description)...)
	return append(l, []byte(labelConstant)...)
}

// Verify checks that the channel ID is the same one generated by the channel
// primitives.
func (c *Channel) Verify() bool {
	gen, err := NewChannelID(c.Name, c.Description, c.level, c.Salt,
		c.RsaPubKeyHash, HashSecret(c.Secret))
	if err != nil {
		jww.ERROR.Printf("Channel verify failed due to error from "+
			"channel generation: %+v", err)
		return false
	}
	return c.ReceptionID.Cmp(gen)
}

// NewChannelID creates a new channel [id.ID] with a type [id.User].
//
// The 32-byte identity is derived as described below:
//  intermediary = H(name | description | salt | rsaPubHash | hashedSecret)
//  identityBytes = HKDF(intermediary, salt, hkdfInfo)
func NewChannelID(name, description string, level PrivacyLevel, salt,
	rsaPubHash, secretHash []byte) (*id.ID, error) {
	if len(salt) != saltSize {
		return nil, ErrSaltSizeIncorrect
	}

	hkdfHash := func() hash.Hash {
		h, err := blake2b.New256(nil)
		if err != nil {
			jww.FATAL.Panic(err)
		}
		return h
	}

	intermediary :=
		deriveIntermediary(
		name, description, level, salt, rsaPubHash, secretHash)
	hkdf1 := hkdf.New(hkdfHash, intermediary, salt, []byte(hkdfInfo))

	const identitySize = 32
	identityBytes := make([]byte, identitySize)
	n, err := io.ReadFull(hkdf1, identityBytes)
	if err != nil {
		jww.FATAL.Panic(err)
	}
	if n != identitySize {
		jww.FATAL.Panicf(
			"channel identity requires %d bytes, HKDF provided %d bytes",
			identitySize, n)
	}

	sid := &id.ID{}
	copy(sid[:], identityBytes)
	sid.SetType(id.User)

	return sid, nil
}

func (c *Channel) MarshalJson() ([]byte, error) {
	return json.Marshal(c)

}

func (c *Channel) UnmarshalJson(b []byte) error {
	err := json.Unmarshal(b, c)
	if err != nil {
		return err
	}
	return nil
}

// PrivacyLevel returns the level of privacy set for this channel.
func (c *Channel) PrivacyLevel() PrivacyLevel {
	return c.level
}

// PrettyPrint prints a human-pasteable serialization of this Channel type.
// PrettyPrint prints a human-readable serialization of this Channel that can b
// copy and pasted.
//
// Example:
//  <Speakeasy-v1:Test Channel,description:This is a test channel,secrets:YxHhRAKy2D4XU2oW5xnW/3yaqOeh8nO+ZSd3nUmiQ3c=,6pXN2H9FXcOj7pjJIZoq6nMi4tGX2s53fWH5ze2dU1g=,493,1,MVjkHlm0JuPxQNAn6WHsPdOw9M/BUF39p7XB/QEkQyc=>
func (c *Channel) PrettyPrint() string {
	return fmt.Sprintf(
		"<Speakeasy-v%d:%s,description:%s,level:%s,secrets:%s,%s,%d,%d,%s>",
		version,
		c.Name,
		c.Description,
		c.level.Marshal(),
		base64.StdEncoding.EncodeToString(c.Salt),
		base64.StdEncoding.EncodeToString(c.RsaPubKeyHash),
		c.RsaPubKeyLength,
		c.RSASubPayloads,
		base64.StdEncoding.EncodeToString(c.Secret))
}

// NewChannelFromPrettyPrint creates a new Channel given a valid pretty printed
// Channel serialization generated using the Channel.PrettyPrint method.
func NewChannelFromPrettyPrint(p string) (*Channel, error) {
	fields := strings.FieldsFunc(p, split)
	if len(fields) != 12 {
		return nil, errors.Errorf(
			"%v: number of fields %d does not match expected of %d",
			ErrMalformedPrettyPrintedChannel, len(fields), 12)
	}

	level, err := UnmarshalPrivacyLevel(fields[5])
	if err != nil {
		return nil, errors.Errorf("%v: could not decode privacy level: %+v",
			ErrMalformedPrettyPrintedChannel, err)
	}

	salt, err := base64.StdEncoding.DecodeString(fields[7])
	if err != nil {
		return nil, errors.Errorf("%v: Failed to decode salt: %+v",
			ErrMalformedPrettyPrintedChannel, err)
	}

	rsaPubKeyHash, err := base64.StdEncoding.DecodeString(fields[8])
	if err != nil {
		return nil, errors.Errorf("%v: Failed to decode RSA public key: %+v",
			ErrMalformedPrettyPrintedChannel, err)
	}

	rsaPubKeyLength, err := strconv.Atoi(fields[9])
	if err != nil {
		return nil, errors.Errorf("%v: Failed to decode RSA public key length: %+v",
			ErrMalformedPrettyPrintedChannel, err)
	}

	rsaSubPayloads, err := strconv.Atoi(fields[10])
	if err != nil {
		return nil, errors.Errorf("%v: Failed to decode RSA sub payloads: %+v",
			ErrMalformedPrettyPrintedChannel, err)
	}

	secret, err := base64.StdEncoding.DecodeString(fields[11])
	if err != nil {
		return nil, errors.Errorf("%v: Failed to decode secret: %+v",
			ErrMalformedPrettyPrintedChannel, err)
	}

	c := &Channel{
		Name:            fields[1],
		Description:     fields[3],
		level:           level,
		Salt:            salt,
		RsaPubKeyHash:   rsaPubKeyHash,
		RsaPubKeyLength: rsaPubKeyLength,
		RSASubPayloads:  rsaSubPayloads,
		Secret:          secret,
	}

	c.ReceptionID, err = NewChannelID(c.Name, c.Description, c.level, c.Salt,
		c.RsaPubKeyHash, HashSecret(c.Secret))
	if err != nil {
		return nil, ErrMalformedPrettyPrintedChannel
	}

	return c, nil
}

func split(r rune) bool {
	return r == ',' || r == ':' || r == '>'
}<|MERGE_RESOLUTION|>--- conflicted
+++ resolved
@@ -89,20 +89,13 @@
 
 // NewChannel creates a new channel with a variable RSA key size calculated
 // based off of recommended security parameters.
-<<<<<<< HEAD
 //
 // The name cannot be more than NameMaxChars characters long and the description
 // cannot be more than DescriptionMaxChars characters long.
-func NewChannel(name, description string, packetPayloadLength int,
-	rng csprng.Source) (*Channel, rsa.PrivateKey, error) {
-	return NewChannelVariableKeyUnsafe(name, description, packetPayloadLength,
-		rsa.GetScheme().GetDefaultKeySize(), rng)
-=======
 func NewChannel(name, description string, level PrivacyLevel,
 	packetPayloadLength int, rng csprng.Source) (*Channel, rsa.PrivateKey, error) {
 	return NewChannelVariableKeyUnsafe(name, description, level,
 		packetPayloadLength, rsa.GetScheme().GetDefaultKeySize(), rng)
->>>>>>> 0f187c99
 }
 
 // NewChannelVariableKeyUnsafe creates a new channel with a variable RSA key
