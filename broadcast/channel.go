--- conflicted
+++ resolved
@@ -1,13 +1,6 @@
 package broadcast
 
 import (
-<<<<<<< HEAD
-	"encoding/json"
-	"errors"
-	"hash"
-	"io"
-
-=======
 	"encoding/base64"
 	"encoding/json"
 	"errors"
@@ -18,7 +11,6 @@
 	"strings"
 
 	jww "github.com/spf13/jwalterweatherman"
->>>>>>> cab40c2f
 	"golang.org/x/crypto/blake2b"
 	"golang.org/x/crypto/hkdf"
 
@@ -27,11 +19,6 @@
 	"gitlab.com/xx_network/primitives/id"
 
 	"gitlab.com/elixxir/crypto/cmix"
-<<<<<<< HEAD
-)
-
-const hkdfInfo = "XX_Network_Broadcast_Channel_HKDF_Blake2b"
-=======
 )
 
 const (
@@ -47,19 +34,10 @@
 
 // ErrMalformedPrettyPrintedChannel indicates the channel description blob was malformed.
 var ErrMalformedPrettyPrintedChannel = errors.New("Malformed pretty printed channel.")
->>>>>>> cab40c2f
 
 // Channel is a multicast communication channel that retains the
 // various privacy notions that this mix network provides.
 type Channel struct {
-<<<<<<< HEAD
-	ReceptionID *id.ID
-	Name        string
-	Description string
-	Salt        []byte
-	RsaPubKey   *rsa.PublicKey
-	Secret      []byte
-=======
 	ReceptionID         *id.ID
 	Name                string
 	Description         string
@@ -68,7 +46,6 @@
 	RsaPubKeyLength     int
 	RsaCiphertextLength int
 	Secret              []byte
->>>>>>> cab40c2f
 
 	// Only appears in memory, is not contained in the marshalled version.
 	// Lazily evaluated on first use.
@@ -89,14 +66,6 @@
 	salt := cmix.NewSalt(rng, 512)
 
 	secret := make([]byte, 32)
-<<<<<<< HEAD
-	_, err = rng.Read(secret)
-	if err != nil {
-		panic(err)
-	}
-
-	channelID, key, err := NewChannelID(name, description, secret, salt, rsa.CreatePublicKeyPem(pk.GetPublic()))
-=======
 	n, err := rng.Read(secret)
 	if err != nil {
 		jww.FATAL.Panic(err)
@@ -108,21 +77,11 @@
 	pubKeyBytes := pk.GetPublic().Bytes()
 
 	channelID, err := NewChannelID(name, description, salt, hashSecret(pubKeyBytes), secret)
->>>>>>> cab40c2f
 	if err != nil {
 		return nil, nil, err
 	}
 
 	return &Channel{
-<<<<<<< HEAD
-		ReceptionID: channelID,
-		Name:        name,
-		Description: description,
-		Salt:        salt,
-		RsaPubKey:   pk.GetPublic(),
-		key:         key,
-		Secret:      secret,
-=======
 		ReceptionID:         channelID,
 		Name:                name,
 		Description:         description,
@@ -131,7 +90,6 @@
 		Secret:              secret,
 		RsaCiphertextLength: len(pubKeyBytes) - rsa.ELength,
 		RsaPubKeyLength:     len(pubKeyBytes),
->>>>>>> cab40c2f
 	}, pk, nil
 }
 
@@ -149,32 +107,6 @@
 	return append([]byte(c.Name), []byte(c.Description)...)
 }
 
-<<<<<<< HEAD
-func deriveIntermediary(name, description string, salt, rsaPub, secret []byte) []byte {
-	h, err := blake2b.New256(nil)
-	if err != nil {
-		panic(err)
-	}
-	_, err = h.Write([]byte(name))
-	if err != nil {
-		panic(err)
-	}
-	_, err = h.Write([]byte(description))
-	if err != nil {
-		panic(err)
-	}
-	_, err = h.Write(rsaPub)
-	if err != nil {
-		panic(err)
-	}
-	// secret is hashed first so that
-	// we can share all the inputs to the
-	// hkdf without giving out the secret.
-	secretHash := blake2b.Sum256(secret)
-	_, err = h.Write(secretHash[:])
-	if err != nil {
-		panic(err)
-=======
 // NewChannelID creates a new channel ID, the resulting 32 byte
 // identity is derived like this:
 //
@@ -192,7 +124,6 @@
 			jww.FATAL.Panic(err)
 		}
 		return hash
->>>>>>> cab40c2f
 	}
 
 	hkdf1 := hkdf.New(hkdfHash,
@@ -203,68 +134,16 @@
 	identityBytes := make([]byte, 32)
 	n, err := io.ReadFull(hkdf1, identityBytes)
 	if err != nil {
-<<<<<<< HEAD
-		panic(err)
-	}
-	return h.Sum(nil)
-}
-
-// NewChannelID creates a new channel ID.
-func NewChannelID(name, description string, salt, rsaPub, secret []byte) (*id.ID, []byte, error) {
-
-	if len(secret) != 32 {
-		return nil, nil, errors.New("NewChannelID secret must be 32 bytes long.")
-	}
-
-	intermediary := deriveIntermediary(name, description, salt, rsaPub, secret)
-
-	hkdfHash := func() hash.Hash {
-		hash, err := blake2b.New256(nil)
-		if err != nil {
-			panic(err)
-		}
-		return hash
-	}
-
-	hkdf1 := hkdf.New(hkdfHash, intermediary, salt, []byte(hkdfInfo))
-
-	identityBytes := make([]byte, 32)
-	_, err := io.ReadFull(hkdf1, identityBytes)
-	if err != nil {
-		panic(err)
-=======
 		jww.FATAL.Panic(err)
 	}
 	if n != 32 {
 		jww.FATAL.Panic("failed to read from hkdf")
->>>>>>> cab40c2f
 	}
 
 	sid := &id.ID{}
 	copy(sid[:], identityBytes)
 	sid.SetType(id.User)
 
-<<<<<<< HEAD
-	hkdf2 := hkdf.New(hkdfHash, secret, intermediary, []byte(hkdfInfo))
-
-	key := make([]byte, 32)
-	_, err = io.ReadFull(hkdf2, key)
-	if err != nil {
-		panic(err)
-	}
-
-	return sid, key, nil
-}
-
-type channelDisk struct {
-	ReceptionID *id.ID
-	Name        string
-	Description string
-	Salt        []byte
-	RsaPubKey   *rsa.PublicKey
-	Secret      []byte
-	key         []byte
-=======
 	return sid, nil
 }
 
@@ -278,20 +157,10 @@
 	RsaCiphertextLength int
 	Secret              []byte
 	key                 []byte
->>>>>>> cab40c2f
 }
 
 func (c *Channel) MarshalJson() ([]byte, error) {
 	return json.Marshal(channelDisk{
-<<<<<<< HEAD
-		ReceptionID: c.ReceptionID,
-		Name:        c.Name,
-		Description: c.Description,
-		Salt:        c.Salt,
-		RsaPubKey:   c.RsaPubKey,
-		Secret:      c.Secret,
-		key:         c.key,
-=======
 		ReceptionID:         c.ReceptionID,
 		Name:                c.Name,
 		Description:         c.Description,
@@ -301,7 +170,6 @@
 		RsaCiphertextLength: c.RsaCiphertextLength,
 		Secret:              c.Secret,
 		key:                 c.key,
->>>>>>> cab40c2f
 	})
 
 }
@@ -314,15 +182,6 @@
 	}
 
 	*c = Channel{
-<<<<<<< HEAD
-		ReceptionID: cDisk.ReceptionID,
-		Name:        cDisk.Name,
-		Description: cDisk.Description,
-		Salt:        cDisk.Salt,
-		RsaPubKey:   cDisk.RsaPubKey,
-		Secret:      cDisk.Secret,
-		key:         cDisk.key,
-=======
 		ReceptionID:         cDisk.ReceptionID,
 		Name:                cDisk.Name,
 		Description:         cDisk.Description,
@@ -332,7 +191,6 @@
 		RsaCiphertextLength: cDisk.RsaCiphertextLength,
 		Secret:              cDisk.Secret,
 		key:                 cDisk.key,
->>>>>>> cab40c2f
 	}
 
 	return nil
