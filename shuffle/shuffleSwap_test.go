////////////////////////////////////////////////////////////////////////////////////////////
// Copyright © 2020 xx network SEZC                                                       //
//                                                                                        //
// Use of this source code is governed by a license that can be found in the LICENSE file //
////////////////////////////////////////////////////////////////////////////////////////////
<<<<<<< HEAD

=======
>>>>>>> 12e079bc
package shuffle

import (
	"math"
	"strconv"
	"testing"
)

func TestShuffleSwap(t *testing.T) {
	// TODO: calculate false failure rate

	// Shuffle a bunch of small lists
	reps := 100000
	batch := 4

	var outInts [][]uint64

	for i := 0; i < reps; i++ {

		var intLst []uint64

		for j := uint64(0); j < uint64(batch); j++ {
			intLst = append(intLst, j)
		}
		outInts = append(outInts, intLst)
	}

	for k := 0; k < reps; k++ {
		seed := []byte{byte(k), byte(k >> 8), byte(k >> 16), byte(k >> 24), byte(k >> 32), byte(k >> 40),
			byte(k >> 48), byte(k >> 56)}
		ShuffleSwap(seed, batch, func(i, j int) {
			outInts[k][i], outInts[k][j] = outInts[k][j], outInts[k][i]
		})
	}

	// Count the number of times that a particular number ended up in a
	// particular place
	var intPlacementCounts [][]int

	for i := 0; i < batch; i++ {
		intPlacementCounts = append(intPlacementCounts, make([]int,
			int(batch)))
	}

	for i := 0; i < reps; i++ {
		for j := 0; j < batch; j++ {
			intPlacementCounts[j][outInts[i][j]]++
		}
	}

	// Find out how different it was from what we expected
	totalDeviationFromExpected := 0
	t.Log("Probabilities that each number ended up in each slot:")
	for i := 0; i < batch; i++ {
		tableLogRow := ""
		for j := 0; j < batch; j++ {
			totalDeviationFromExpected += int(math.Abs(float64(
				intPlacementCounts[i][j] - reps/batch)))
			// Log probability that a number ends up here
			tableLogCell := strconv.FormatFloat(float64(
				intPlacementCounts[i][j])/float64(
				reps), 'f', 4, 64)
			tableLogRow += tableLogCell
			tableLogRow += "\t"
		}
		t.Log(tableLogRow)
	}
	t.Logf("Total deviation from expected probabilities: %v",
		totalDeviationFromExpected)

	// TODO: calculate what the expected maximum deviation should actually be
	expectedMaximumDeviation := 3000
	if totalDeviationFromExpected > expectedMaximumDeviation {
		t.Errorf("Got more deviation from even shuffle probabilities than"+
			" expected. Got: %v, expected less than %v.",
			totalDeviationFromExpected, expectedMaximumDeviation)
	} else {
		t.Log("Shuffle() 1 out of 1 tests passed.\n")
	}
}

// Test the shuffle on a list of length 1
func TestShuffleSwapLen1(t *testing.T) {
	var testlst []uint64
	testlst = append(testlst, 1)
	ShuffleSwap([]byte{1}, 1, func(i, j int) {
		testlst[i], testlst[j] = testlst[j], testlst[i]
	})
}<|MERGE_RESOLUTION|>--- conflicted
+++ resolved
@@ -3,10 +3,6 @@
 //                                                                                        //
 // Use of this source code is governed by a license that can be found in the LICENSE file //
 ////////////////////////////////////////////////////////////////////////////////////////////
-<<<<<<< HEAD
-
-=======
->>>>>>> 12e079bc
 package shuffle
 
 import (
